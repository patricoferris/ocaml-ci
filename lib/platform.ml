open Lwt.Infix
open Current.Syntax

module Raw = Current_docker.Raw
module Worker = Ocaml_ci_api.Worker

let docker_tag ~distro ~ocaml_version =
  Printf.sprintf "%s-ocaml-%s" distro ocaml_version

type t = {
  label : string;
  builder : Builder.t;
  pool : string;        (* OCluster pool *)
  variant : Variant.t;
  base : Current_docker.Raw.Image.t;
  vars : Worker.Vars.t;
}

let pp f t = Fmt.string f t.label
let compare a b = compare a.label b.label

let ( >>!= ) = Lwt_result.bind

module Query = struct
  let id = "opam-vars"

  type t = No_context

  module Key = struct
    type t = {
      docker_context : string option;
      variant : Variant.t;
    } [@@deriving to_yojson]

    let digest t = Yojson.Safe.to_string (to_yojson t)
  end

  module Value = struct
    type t = {
      image : string;
      host_image: string;
    } [@@deriving to_yojson]

    let digest t = Yojson.Safe.to_string (to_yojson t)
  end

  module Outcome = struct
    type t = {
      image : string;
      vars : Worker.Vars.t;
    } [@@deriving yojson]

    let marshal t = Yojson.Safe.to_string (to_yojson t)

    let unmarshal s =
      match of_yojson (Yojson.Safe.from_string s) with
      | Ok x -> x
      | Error e -> failwith e
  end

  let opam_template arch =
    let arch = Option.value ~default:"%{arch}%" arch in
    Fmt.strf {|
    {
      "arch": "%s",
      "os": "%%{os}%%",
      "os_family": "%%{os-family}%%",
      "os_distribution": "%%{os-distribution}%%",
      "os_version": "%%{os-version}%%"
    }
  |} arch

  let get_vars ~arch docker_context image =
    Raw.Cmd.docker ~docker_context ["run"; "-i"; image; "opam"; "config"; "expand"; (opam_template arch)]

  let get_ocaml_package ~docker_context image =
    Raw.Cmd.docker ~docker_context ["run"; "-i"; image; "opam"; "list"; "-s"; "--base"; "--roots"; "--all-versions"; "ocaml-base-compiler"; "ocaml-variants"; "ocaml-system"]

  let run No_context job { Key.docker_context; variant } { Value.image; host_image } =
    Current.Job.start job ~level:Current.Level.Mostly_harmless >>= fun () ->
<<<<<<< HEAD
    let cmd = get_ocaml_version ~docker_context host_image in
    Current.Process.check_output ~cancellable:false ~job cmd >>!= fun vnum ->
    let ocaml_version = String.trim vnum in
    let cmd = get_vars ~arch:(Variant.arch variant |> Variant.to_opam_arch) docker_context host_image in
=======
    let cmd = get_ocaml_package ~docker_context image in
    Current.Process.check_output ~cancellable:false ~job cmd >>!= fun ocaml_package ->
    let ocaml_package = String.trim ocaml_package in
    let ocaml_package_name, ocaml_version = match Astring.String.cut ~sep:"." ocaml_package with
      | Some (name, version) -> (name, version)
      | None -> Fmt.failwith "Unexpected opam package name: %s" ocaml_package
    in
    let cmd = get_vars ~docker_context image in
>>>>>>> 9ba04125
    Current.Process.check_output ~cancellable:false ~job cmd >>!= fun vars ->
    let json =
      match Yojson.Safe.from_string vars with
      | `Assoc items ->
          `Assoc (
            ("ocaml_package", `String ocaml_package_name) ::
            ("ocaml_version", `String ocaml_version) ::
            items)
      | json -> Fmt.failwith "Unexpected JSON: %a" Yojson.Safe.(pretty_print ~std:true) json
    in
    Current.Job.log job "@[<v2>Result:@,%a@]" Yojson.Safe.(pretty_print ~std:true) json;
    match Worker.Vars.of_yojson json with
    | Error msg -> Lwt_result.fail (`Msg msg)
    | Ok vars -> Lwt_result.return { Outcome.vars; image }

  let pp f (key, value) = Fmt.pf f "opam vars of %a@,(%s)" Variant.pp key.Key.variant value.Value.image

  let auto_cancel = false
  let latched = true
end

module QC = Current_cache.Generic(Query)

let query builder ~variant ~host_image image =
  Current.component "opam-vars" |>
  let> host_image = host_image
  and> image = image in
  let image = Raw.Image.hash image in
  let host_image = Raw.Image.hash host_image in
  let docker_context = builder.Builder.docker_context in
  QC.run Query.No_context { Query.Key.docker_context; variant } { Query.Value.image; host_image }

let get ~arch ~label ~builder ~pool ~distro ~ocaml_version ~host_base base =
  let variant = Variant.v ~arch (docker_tag ~distro ~ocaml_version) in
  let+ { Query.Outcome.vars; image } = query builder ~variant ~host_image:host_base base in
  let base = Raw.Image.of_hash image in
  { label; builder; pool; variant; base; vars }

let pull ~arch ~schedule ~builder ~distro ~ocaml_version =
  let archl = Variant.to_opam_arch arch |> Option.value ~default:"" in
  Current.component "pull@,%s %s %s" distro ocaml_version archl |>
  let> () = Current.return () in
  let tag = docker_tag ~distro ~ocaml_version in
  Builder.pull ~schedule ?arch builder @@ "ocurrent/opam:" ^ tag<|MERGE_RESOLUTION|>--- conflicted
+++ resolved
@@ -78,12 +78,6 @@
 
   let run No_context job { Key.docker_context; variant } { Value.image; host_image } =
     Current.Job.start job ~level:Current.Level.Mostly_harmless >>= fun () ->
-<<<<<<< HEAD
-    let cmd = get_ocaml_version ~docker_context host_image in
-    Current.Process.check_output ~cancellable:false ~job cmd >>!= fun vnum ->
-    let ocaml_version = String.trim vnum in
-    let cmd = get_vars ~arch:(Variant.arch variant |> Variant.to_opam_arch) docker_context host_image in
-=======
     let cmd = get_ocaml_package ~docker_context image in
     Current.Process.check_output ~cancellable:false ~job cmd >>!= fun ocaml_package ->
     let ocaml_package = String.trim ocaml_package in
@@ -91,8 +85,7 @@
       | Some (name, version) -> (name, version)
       | None -> Fmt.failwith "Unexpected opam package name: %s" ocaml_package
     in
-    let cmd = get_vars ~docker_context image in
->>>>>>> 9ba04125
+    let cmd = get_vars ~arch:(Variant.(arch variant |> to_opam_arch)) docker_context host_image in
     Current.Process.check_output ~cancellable:false ~job cmd >>!= fun vars ->
     let json =
       match Yojson.Safe.from_string vars with
