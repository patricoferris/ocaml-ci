--- conflicted
+++ resolved
@@ -12,15 +12,8 @@
 let var = Ocaml_ci.Variant.v ~arch:None 
 
 let v = [
-<<<<<<< HEAD
-  var "debian-10-ocaml-4.10", debian_10_vars "4.10.0";
-  var "debian-10-ocaml-4.09", debian_10_vars "4.09.0";
-  var "debian-10-ocaml-4.08", debian_10_vars "4.08.0";
-  var "debian-10-ocaml-4.07", debian_10_vars "4.07.0";
-=======
-  "debian-10-ocaml-4.10", debian_10_vars "ocaml" "4.10.0";
-  "debian-10-ocaml-4.09", debian_10_vars "ocaml" "4.09.0";
-  "debian-10-ocaml-4.08", debian_10_vars "ocaml" "4.08.0";
-  "debian-10-ocaml-4.07", debian_10_vars "ocaml" "4.07.0";
->>>>>>> 9ba04125
+  var "debian-10-ocaml-4.10", debian_10_vars "ocaml" "4.10.0";
+  var "debian-10-ocaml-4.09", debian_10_vars "ocaml" "4.09.0";
+  var "debian-10-ocaml-4.08", debian_10_vars "ocaml" "4.08.0";
+  var "debian-10-ocaml-4.07", debian_10_vars "ocaml" "4.07.0";
 ]