module Store = Git_unix.Store
module Search = Git.Search.Make(Store)

open Lwt.Infix

type rejection =
  | UserConstraint of OpamFormula.atom
  | Unavailable

type t = {
  env : string -> OpamVariable.variable_contents option;
  packages : OpamFile.OPAM.t OpamPackage.Version.Map.t OpamPackage.Name.Map.t;
  pins : (OpamPackage.Version.t * OpamFile.OPAM.t) OpamPackage.Name.Map.t;
  constraints : OpamFormula.version_constraint OpamTypes.name_map;    (* User-provided constraints *)
  test : OpamPackage.Name.Set.t;
}

<<<<<<< HEAD
=======
let ocaml_beta_pkg = OpamPackage.of_string "ocaml-beta.enabled"

(* From https://github.com/ocaml/ocaml-beta-repository/blob/master/packages/ocaml-beta/ocaml-beta.enabled/opam *)
let ocaml_beta_opam = OpamFile.OPAM.read_from_string {|
opam-version: "2.0"
maintainer: "platform@lists.ocaml.org"
bug-reports: "https://github.com/ocaml/ocaml/issues"
authors: [
  "Xavier Leroy"
  "Damien Doligez"
  "Alain Frisch"
  "Jacques Garrigue"
  "Didier Rémy"
  "Jérôme Vouillon"
]
homepage: "https://ocaml.org"
synopsis: "OCaml beta releases enabled"
description: "Virtual package enabling the installation of OCaml beta releases."
|}

let load t pkg =
  let { OpamPackage.name; version } = pkg in
  match OpamPackage.Name.Map.find_opt name t.pins with
  | Some (_, opam) -> opam
  | None ->
    match OpamPackage.Name.Map.find_opt name t.packages with
    | None -> Fmt.failwith "Package %S not found" (OpamPackage.Name.to_string name)
    | Some versions ->
      match OpamPackage.Version.Map.find_opt version versions with
      | None when OpamPackage.compare pkg ocaml_beta_pkg = 0 -> ocaml_beta_opam
      | None -> Fmt.failwith "Package %S not found" (OpamPackage.to_string pkg)
      | Some opam -> opam

>>>>>>> 9ba04125
let user_restrictions t name =
  OpamPackage.Name.Map.find_opt name t.constraints

let dev = OpamPackage.Version.of_string "dev"

let env t pkg v =
  if List.mem v OpamPackageVar.predefined_depends_variables then None
  else match OpamVariable.Full.to_string v with
    | "version" -> Some (OpamTypes.S (OpamPackage.version_to_string pkg))
    | x -> t.env x

let filter_deps t pkg f =
  let dev = OpamPackage.Version.compare (OpamPackage.version pkg) dev = 0 in
  let test = OpamPackage.Name.Set.mem (OpamPackage.name pkg) t.test in
  f
  |> OpamFilter.partial_filter_formula (env t pkg)
  |> OpamFilter.filter_deps ~build:true ~post:true ~test ~doc:false ~dev ~default:false

let candidates t name =
  match OpamPackage.Name.Map.find_opt name t.pins with
  | Some (version, opam) -> [version, Ok opam]
  | None ->
    match OpamPackage.Name.Map.find_opt name t.packages with
    | None ->
      OpamConsole.log "opam-0install" "Package %S not found!" (OpamPackage.Name.to_string name);
      []
    | Some versions ->
      let versions =
        if OpamPackage.Name.compare name (OpamPackage.name ocaml_beta_pkg) = 0 then 
          OpamPackage.Version.Map.add (OpamPackage.version ocaml_beta_pkg) ocaml_beta_opam versions
        else versions
      in
      let user_constraints = user_restrictions t name in
      OpamPackage.Version.Map.bindings versions
      |> List.rev_map (fun (v, opam) ->
          match user_constraints with
          | Some test when not (OpamFormula.check_version_formula (OpamFormula.Atom test) v) ->
            v, Error (UserConstraint (name, Some test))
          | _ ->
            let pkg = OpamPackage.create name v in
            let available = OpamFile.OPAM.available opam in
            match OpamFilter.eval ~default:(B false) (env t pkg) available with
            | B true -> v, Ok opam
            | B false -> v, Error Unavailable
            | _ ->
              OpamConsole.error "Available expression not a boolean: %s" (OpamFilter.to_string available);
              v, Error Unavailable
        )

let pp_rejection f = function
  | UserConstraint x -> Fmt.pf f "Rejected by user-specified constraint %s" (OpamFormula.string_of_atom x)
  | Unavailable -> Fmt.string f "Availability condition not satisfied"

let read_dir store hash =
  Store.read store hash >|= function
  | Error e -> Fmt.failwith "Failed to read tree: %a" Store.pp_error e
  | Ok (Store.Value.Tree tree) -> Some tree
  | Ok _ -> None

let read_package store pkg hash =
  Search.find store hash (`Path ["opam"]) >>= function
  | None -> Fmt.failwith "opam file not found for %s" (OpamPackage.to_string pkg)
  | Some hash ->
    Store.read store hash >|= function
    | Ok (Store.Value.Blob blob) -> OpamFile.OPAM.read_from_string (Store.Value.Blob.to_string blob)
    | _ -> Fmt.failwith "Bad Git object type for %s!" (OpamPackage.to_string pkg)

(* Get a map of the versions inside [entry] (an entry under "packages") *)
let read_versions store (entry : Store.Value.Tree.entry) =
  read_dir store entry.node >>= function
  | None -> Lwt.return_none
  | Some tree ->
    Store.Value.Tree.to_list tree |> Lwt_list.fold_left_s (fun acc (entry : Store.Value.Tree.entry) ->
        match OpamPackage.of_string_opt entry.name with
        | Some pkg -> read_package store pkg entry.node >|= fun opam -> OpamPackage.Version.Map.add pkg.version opam acc
        | None ->
          OpamConsole.log "opam-0install" "Invalid package name %S" entry.name;
          Lwt.return acc
      ) OpamPackage.Version.Map.empty
    >|= fun versions -> Some versions

let read_packages store commit =
  Search.find store commit (`Commit (`Path ["packages"])) >>= function
  | None -> Fmt.failwith "Failed to find packages directory!"
  | Some tree_hash ->
    read_dir store tree_hash >>= function
    | None -> Fmt.failwith "'packages' is not a directory!"
    | Some tree ->
      Store.Value.Tree.to_list tree |> Lwt_list.fold_left_s (fun acc (entry : Store.Value.Tree.entry) ->
          match OpamPackage.Name.of_string entry.name with
          | exception ex ->
            OpamConsole.log "opam-0install" "Invalid package name %S: %s" entry.name (Printexc.to_string ex);
            Lwt.return acc
          | name ->
            read_versions store entry >|= function
            | None -> acc
            | Some versions -> OpamPackage.Name.Map.add name versions acc
        ) OpamPackage.Name.Map.empty

let create ?(test=OpamPackage.Name.Set.empty) ?(pins=OpamPackage.Name.Map.empty) ~constraints ~env ~packages =
  { env; packages; pins; constraints; test }<|MERGE_RESOLUTION|>--- conflicted
+++ resolved
@@ -15,8 +15,6 @@
   test : OpamPackage.Name.Set.t;
 }
 
-<<<<<<< HEAD
-=======
 let ocaml_beta_pkg = OpamPackage.of_string "ocaml-beta.enabled"
 
 (* From https://github.com/ocaml/ocaml-beta-repository/blob/master/packages/ocaml-beta/ocaml-beta.enabled/opam *)
@@ -37,20 +35,6 @@
 description: "Virtual package enabling the installation of OCaml beta releases."
 |}
 
-let load t pkg =
-  let { OpamPackage.name; version } = pkg in
-  match OpamPackage.Name.Map.find_opt name t.pins with
-  | Some (_, opam) -> opam
-  | None ->
-    match OpamPackage.Name.Map.find_opt name t.packages with
-    | None -> Fmt.failwith "Package %S not found" (OpamPackage.Name.to_string name)
-    | Some versions ->
-      match OpamPackage.Version.Map.find_opt version versions with
-      | None when OpamPackage.compare pkg ocaml_beta_pkg = 0 -> ocaml_beta_opam
-      | None -> Fmt.failwith "Package %S not found" (OpamPackage.to_string pkg)
-      | Some opam -> opam
-
->>>>>>> 9ba04125
 let user_restrictions t name =
   OpamPackage.Name.Map.find_opt name t.constraints
 
